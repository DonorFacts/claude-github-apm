--- conflicted
+++ resolved
@@ -24,10 +24,7 @@
     "clean": "rm -rf dist",
     "watch:commands": "tsx src/scripts/command-sync/index.ts --watch",
     "sync:commands": "tsx src/scripts/command-sync/index.ts",
-<<<<<<< HEAD
     "rebuild-container": "./rebuild-container.sh",
-=======
->>>>>>> 5d329180
     "=== TESTING ===": "",
     "ts-check": "tsc --noEmit",
     "test": "tsc --noEmit && jest --silent",
@@ -37,10 +34,7 @@
     "=== PACKAGE MANAGEMENT ===": "",
     "link": "pnpm link --global",
     "unlink": "pnpm unlink --global",
-<<<<<<< HEAD
     "rebuild:platform": "./src/scripts/rebuild-platform-packages.sh",
-=======
->>>>>>> 5d329180
     "=== GIT & SYNC ===": "",
     "sync:main": "./src/scripts/git/sync-main.sh",
     "=== CONTAINER MANAGEMENT ===": "",
@@ -79,10 +73,7 @@
     "@types/jest": "^30.0.0",
     "@types/js-yaml": "^4.0.9",
     "@types/node": "^24.0.4",
-<<<<<<< HEAD
     "@types/ws": "^8.5.12",
-=======
->>>>>>> 5d329180
     "jest": "^30.0.0",
     "ts-jest": "^29.4.0",
     "tsx": "^4.20.3",
@@ -90,18 +81,9 @@
   },
   "dependencies": {
     "chokidar": "^4.0.3",
-<<<<<<< HEAD
-    "clipboardy": "^4.0.0",
-    "fs-extra": "^11.2.0",
-    "glob": "^10.3.10",
-    "gray-matter": "^4.0.3",
-    "js-yaml": "^4.1.0",
-    "ws": "^8.18.0"
-=======
     "fs-extra": "^11.2.0",
     "glob": "^10.3.10",
     "gray-matter": "^4.0.3",
     "js-yaml": "^4.1.0"
->>>>>>> 5d329180
   }
 }