# Dependencies
node_modules/
npm-debug.log*
yarn-debug.log*
yarn-error.log*
pnpm-debug.log*

# Build outputs
dist/
build/
*.tsbuildinfo

# Environment variables
.env
.env.local
.env.development.local
.env.test.local
.env.production.local

# IDE
.idea/
*.swp
*.swo

# OS
.DS_Store
Thumbs.db

# Logs
*.log
logs/

# Runtime data
pids/
*.pid
*.seed
*.pid.lock

# Coverage directory used by tools like istanbul
coverage/
*.lcov

# Temporary files
*.tmp
*.temp

# Test files (if we add them later)
**/__snapshots__/

# Temporary test directories
.tmp/

_x_*

# # Command Shortcuts
# -/

# # Claude Commands
# .claude/commands/
<<<<<<< HEAD

# Runtime files
.local/sound-queue
.local/speech-queue
=======
# Runtime files
.local/sound-queue
.local/speech-queue

# Local settings
.claude/settings.local.json
>>>>>>> 763f5de2
<|MERGE_RESOLUTION|>--- conflicted
+++ resolved
@@ -57,16 +57,10 @@
 
 # # Claude Commands
 # .claude/commands/
-<<<<<<< HEAD
 
-# Runtime files
-.local/sound-queue
-.local/speech-queue
-=======
 # Runtime files
 .local/sound-queue
 .local/speech-queue
 
 # Local settings
-.claude/settings.local.json
->>>>>>> 763f5de2
+.claude/settings.local.json