--- conflicted
+++ resolved
@@ -57,11 +57,9 @@
 
 # # Claude Commands
 # .claude/commands/
-<<<<<<< HEAD
 # Slack configuration
 .slack-config.json
 .cc-slack-config.json
-=======
 
 # Host-Bridge runtime files
 .local/host-bridge/requests/
@@ -79,5 +77,4 @@
 .claude/settings.local.json
 
 # pnpm store (should use global store, not local)
-.pnpm-store/
->>>>>>> cb4d76cd
+.pnpm-store/