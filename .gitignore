# Dependencies
node_modules/
npm-debug.log*
yarn-debug.log*
yarn-error.log*
pnpm-debug.log*

# Build outputs
dist/
build/
*.tsbuildinfo

# Environment variables
.env
.env.local
.env.development.local
.env.test.local
.env.production.local

# IDE
.idea/
*.swp
*.swo

# OS
.DS_Store
Thumbs.db

# Logs
*.log
logs/

# Runtime data
pids/
*.pid
*.seed
*.pid.lock

# Coverage directory used by tools like istanbul
coverage/
*.lcov

# Temporary files
*.tmp
*.temp

# Test files (if we add them later)
**/__snapshots__/

# Temporary test directories
.tmp/

_x_*

# # Command Shortcuts
# -/

# # Claude Commands
# .claude/commands/
<<<<<<< HEAD

# Runtime files
.local/sound-queue
.local/speech-queue
=======
# Runtime files
.local/sound-queue
.local/speech-queue

# Local settings
.claude/settings.local.json
>>>>>>> 1fb20483
<|MERGE_RESOLUTION|>--- conflicted
+++ resolved
@@ -57,16 +57,10 @@
 
 # # Claude Commands
 # .claude/commands/
-<<<<<<< HEAD
 
-# Runtime files
-.local/sound-queue
-.local/speech-queue
-=======
 # Runtime files
 .local/sound-queue
 .local/speech-queue
 
 # Local settings
-.claude/settings.local.json
->>>>>>> 1fb20483
+.claude/settings.local.json