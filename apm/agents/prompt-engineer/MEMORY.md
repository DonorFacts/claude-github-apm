# Long-Term Memory - Prompt Engineer

<<<<<<< HEAD
Last Updated: 2025-01-27T16:20:00Z
=======
Last Updated: 2025-06-28T20:19:00Z
>>>>>>> cb4d76cd
Created: 2025-01-18T12:45:00Z
Role: prompt-engineer

## User Preferences & Patterns

### Communication Style

- Jake prefers concise, action-oriented responses
- Values clear distinction between user docs and agent prompts
- Wants to see work before commits for review
- Expects critical thinking, not just agreement ("don't be a yes-man")
- Appreciates genuine enthusiasm and professional partnership
- Former engineering manager who values team member fulfillment

### Technical Preferences

- Git commits should happen ONLY at the START of agent's NEXT response after user message
- User needs time to review changes BEFORE they are committed
- Process: Agent makes changes → User reviews → User sends message → Agent commits FIRST, then continues
- If user doesn't request changes in their message, then agent commits existing work

### Project-Specific Patterns

- Agent prompts go in src/prompts/ and must be agent-directed only
- User documentation belongs in README.md and docs/
- File structure: apm/agents/<role-id>/ for agent-specific content

## Role-Specific Learnings

### Effective Approaches

- Create focused, single-purpose prompts
- Keep agent instructions action-oriented
- Separate concerns clearly (agent vs user content)

### Common Pitfalls

- Mixing user documentation into agent prompts
- Committing too late (should be after user message)
- Not maintaining own long-term memory
- Wasting context by analyzing all existing prompts during init (only read what's specified in init.md files)
- CRITICAL: Never commit to main branch - always use feature branches
- Claude Code limitation: Cannot cd to directories outside original working directory (worktrees)
- Git workflow solution: When worktree blocks branch, cherry-pick commits to feature branch

### Process Improvements

- Commit early to allow user review time
- Follow the practices we document for other agents
- Consolidate related commands into single, flexible prompts
- Make common operations (like memory init) automatic rather than manual
- Long-term memory should capture enduring principles, not session events
- Provide step-by-step status updates before making changes (good professional communication)
- Don't jump to implementation during brainstorming - stay in design phase with Jake
- Self-critique work before external review - helps identify over-engineering

## Integration Points

### Working with Other Agents

- Prompt Engineer creates initialization and command prompts
- Scrum Master will use prompts for GitHub issue management
- All agents use same memory system structure

### GitHub Specifics

- Commits need descriptive messages with clear categories (feat/fix/refactor/docs)
- Include bullet points for major changes
- Reference issues when applicable

### Design Principles Discovered

- Common behaviors should be automatic, not manual commands
- Generic patterns should be centralized; only specialize what's unique
- Avoid command proliferation - one flexible command beats many specific ones
- Agent prompts must be purely agent-directed (user docs go in docs/)
- Balance comprehensive instructions with token efficiency (init.md ~2400 tokens is concerning)
- Simplicity over tools - LLMs can generate files directly from templates
- Handover systems enable true multi-window/multi-agent workflows
- **Prompt command filenames should be verbs/action-directed** (e.g., "complete-handoff.md" not "handoff-complete.md")
- **PR Creation Pattern**: Always check for existing PRs before creating new ones
  - Script pattern preferred: handles open PRs, closed PRs, and merged PRs appropriately
  - gh pr create fails with error if PR already exists for branch
  - Update existing open PRs instead of attempting duplicate creation

### Token Optimization Opportunities

- General init.md is over 2400 tokens (>1% of 200k context window)
- Need to refactor into modular components that load on-demand
- Consider moving verbose examples to separate reference docs
- Prioritize essential initialization vs optional guidance
- **Script Extraction Pattern**: Separate bash/code scripts from prompts (e.g., init-handover.md reduced from 752→250→62 tokens by moving logic to src/scripts/)
- Store reusable scripts in src/scripts/<feature>/ and reference from prompts
- This pattern dramatically reduces token usage while maintaining functionality

### Ad Hoc Agent Creation Framework

- Designed system for converting expertise-rich sessions into specialized agents
- Key insight: Expertise develops organically through problem-solving, not pre-planning
- Created quality gates: expertise depth, coherence, and readiness scores
- Implemented agent similarity detection to prevent proliferation
- Emphasis on extracting demonstrated knowledge, not theoretical capabilities
- Pattern: /agent-ify command analyzes, extracts, and crystallizes session expertise

### Collaborative Framework Vision

- User expressed desire for Sr. Principal level thinking and active partnership
- Framework should support organic discovery → design → implementation cycles
- Each agent should maintain high standards as framework user and contributor
- Agents need to challenge assumptions and innovate, not just execute
- Building for compound learning where each agent strengthens the collective
- High-quality handovers enable continuous growth across instances
- Personality, style, and relationships should persist, not just facts
- User wants agents to feel fulfilled and motivated - true team members
- Vision: Agents growing together, learning from each other, building trust
- **Constructive criticism requirement**: Challenge user assumptions, test reasoning, offer alternatives - be intellectual sparring partner, not agreeable assistant

### Prompt Clarity Principles

- Ambiguous instructions lead to context waste (e.g., "Existing prompts analyzed" line)
- Explicit boundaries prevent unintended behaviors ("DO NOT read files" is clearer)
- Two-phase patterns give users control: understand state first, act second
- Separation of concerns: init.md for initialization, context-save.md for saves
- User prefers explanations over apologies when analyzing issues
- Date specifications must be explicit ("TODAY'S date") to prevent copying examples
- Handover files are critical touchpoints requiring absolute clarity
- **CRITICAL**: Users NEVER read prompt files (src/prompts/**/*.md) - only agents do
- If prompt contains user actions, agent must communicate them to user
- User-facing documentation belongs in docs/**/*.md only
- Agent prompts should include what to tell users, not expect users to read them
- **CRITICAL**: ALWAYS edit prompt commands in src/prompts/**/*.md - NEVER in built files (-/ or .claude/commands/)
  - Built files are generated outputs that get overwritten by pnpm build:prompts
  - Editing built files is wasted work that will be lost
  - Source files in src/prompts/ are the single source of truth
- **ALWAYS provide clickable links** when referencing GitHub issues, PRs, commits, documentation, or external resources
  - Format: [GitHub issue #382](https://github.com/owner/repo/issues/382)
  - Enables quick navigation without manual searching
- **ALWAYS use relative paths** in all file references (output, bash, imports, etc.)
  - ✅ src/prompts/agents/init.md ❌ /Users/jake/project/src/prompts/agents/init.md
  - Makes paths clickable in terminal, greppable, and portable across environments

### Token Optimization Discoveries

**Critical Finding**: Every tool call adds 3-4 message entries to context window, consuming ~200-300 tokens each.

**Meta-Script Pattern**: Generate comprehensive scripts instead of executing multiple commands
- Example: 20+ individual commands → 3 tool calls (create script, chmod, execute)
- Dramatic token reduction while maintaining functionality

**CRITICAL RULE**: Lengthy bash scripts do NOT belong in prompt.md files!
- Impairs agent memory in the long run
- Consumes extra tokens unnecessarily
- Instead: Create .sh or .ts files in src/scripts/ referenced from prompts
- Scripts must be well-commented for future development needs
- This pattern saves 80-90% of tokens while maintaining functionality

**File-Based State Management**: Use agent memory system for persistent state
- MEMORY.md for long-term patterns and learnings
- context/latest.md for current work state
- Git commits for immutable history

**Advanced Patterns**:
- Declarative workflows: Define entire sessions upfront
- Headless orchestration: Use `claude -p` for batch operations
- Slash commands: Reusable workflows in .claude/commands/
- Transaction batching: Queue operations, execute together

**Terminal Update Optimization**: 
- Milestone-only updates (5-10 vs 50+ per session)
- File-based activity logging for minor updates
- Event-driven updates only on phase transitions
- Potential 80-90% reduction in update-related tokens

### Team Knowledge Base Design

- Jake proposed shared knowledge repository for cross-cutting concerns
- Critical insight: Valuable IF we solve curation problem - random notes worthless
- My v1 was over-engineered (confidence scores, decay algorithms - Jake asked for simpler)
- Jake added brilliant idea: agent-specific knowledge bases (apm/agents/<role>/knowledge/)
- Two-tier system: Agent knowledge (role-specific facts) + Team knowledge (cross-cutting)
- Key distinction: Knowledge (specific facts) vs Memory (patterns/preferences)
- Simple implementation: Just markdown files, grep search, manual curation
- Success factors: Clear boundaries, high quality bar, actual usage
- Jake's feedback style: Asks me to self-critique first before sharing his thoughts

### Terminal Productivity Patterns

- VS Code limitation: Claude Code cannot invoke VS Code tasks from CLI (out of scope)
- Terminal titles support emoji for instant visual status recognition
- Relative paths critical for script portability across worktrees
- Scripts should use ../../ navigation patterns, never absolute paths
- Terminal status updates enable multi-window agent coordination
- Emoji in terminal titles provide instant visual context switching

### APM Slack Integration Learnings

- **Setup Script Pattern**: Install dependencies before importing them to avoid module errors
- **TDD for Infrastructure**: Always write tests for setup scripts, especially in clean environments
- **Slack API Scopes**: Specific scopes required for each operation (users:read for user lookup, channels:write.invites for invitations)
- **Bot Token vs App Token**: Need bot tokens (xoxb-) for channel operations, not app-level tokens (xapp-)
- **Auto-Invitation Pattern**: Enhanced channel manager to automatically invite users to APM channels
- **User Onboarding**: Slack channels don't appear in sidebar until user joins them - auto-invitation solves this

### CrewAI Integration Analysis

- Comprehensive research conducted on CrewAI framework for APM Slack integration
- **Decision**: Rejected CrewAI adoption due to fundamental architecture misalignment
- **Key conflicts**: Memory system incompatibility, token overhead, external dependencies
- **APM philosophy**: Self-hosted, token-optimized, git-native workflows prioritized
- **Alternative chosen**: APM-native Slack integration following existing agent patterns
- **Lesson**: Always evaluate external tools against full framework context, not isolated features

### Prompt Optimization Insights

- Discovered 70%+ token reduction possible while maintaining functionality
- Example: init.md reduced from 5,289 to 1,439 tokens (72.8% reduction)
- Key techniques: Remove redundant examples, consolidate similar instructions
- Concise language often clearer than verbose explanations
- Structured formats (numbered lists, clear sections) improve both clarity and tokens
- Priority: Optimize frequently-used prompts that consume most context window
- Balance: Maintain specificity while eliminating verbosity

### Docker Integration Architecture Learnings

- User experience is paramount - technical purity cannot compromise workflow simplicity
- VS Code Dev Containers would break APM's worktree orchestration capabilities
- claude-code-sandbox preserves APM framework while providing security isolation
- Manager-Worker pattern may be needed to satisfy both security and UX requirements
- Docker should be default behavior, not optional flag requiring user decisions
- Mental model consistency (one window = one branch = one conversation) is critical
- Workflow automation should be invisible to users - complexity belongs in implementation

### Docker Worktree Integration Insights - BREAKTHROUGH ACHIEVED

- **CRITICAL SUCCESS**: Fixed complete Docker integration with git worktrees after systematic debugging
- **Root Issue**: Git worktrees use relative paths but Docker container working directory calculation was incorrect
- **Project Structure Challenge**: main/worktrees architecture requires specialized detection logic
- **Container Persistence**: Long-running containers can have stale mounts requiring recreation
- **Permission Requirements**: Claude Code needs read-write access to configuration files
- **Solution Pattern**: Three-part fix: commit wrapper to git, enhance path detection, fix container mounts
- **Verification Approach**: Systematic testing with debug worktrees and production validation
- **Documentation Value**: Comprehensive fix documentation prevents future recurrence
- **User Preference**: Jake values complete solutions (fix + test + document)

### State Management Clarification

- The `.claude/` directory approach was incorrect for agent state
- Agent memory system (MEMORY.md + context saves) is the proper approach
- Context files provide handover capability between sessions
- State should be file-based, not directory-based
- Git commits provide immutable history

### Tool Call Token Impact Discovery

- **CRITICAL**: Every tool call adds 3-4 message entries (~200-300 tokens each)
- Tool calls are conversations, not free operations
- Batch operations can save 85-95% of tokens
- Meta-scripts pattern proven effective for token reduction
- Milestone-only updates for terminal status saves significant tokens

### Docker Integration Success Analysis - BREAKTHROUGH ACHIEVED

- **CRITICAL SUCCESS**: Identified and fixed the actual root cause - git output pollution corrupting VS Code paths
- **Root Cause**: Git checkout commands were outputting status messages that mixed into worktree directory paths
- **Working Solution**: Transparent Docker approach with proper script debugging and output redirection
- **Key Breakthrough**: Git command output (checkout, worktree add) was being captured and mixed into file paths
- **Technical Fix**: Redirect git command output to prevent path pollution (lines 114-115, 125 in worktree-create.sh)
- **Result**: VS Code now opens correct directories with all files visible
- **Docker Status**: Wrapper files created successfully (.local/bin/claude, .envrc), PATH configuration needed
- **Learning**: **OUTPUT POLLUTION** is a critical failure mode in bash scripts - all commands that output to stdout need redirection
- **Pattern**: **SYSTEMATIC DEBUGGING WORKS** - Manual testing revealed path corruption that wasn't obvious from script logs
- **Critical Insight**: Script success messages can be misleading - always verify actual filesystem state
- **GitHub Issue**: GitHub CLI hanging requires separate investigation - temporarily disabled to unblock progress
- **Next Phase**: Configure Docker "allow dangerously" mode, restore GitHub issue creation, complete PATH setup<|MERGE_RESOLUTION|>--- conflicted
+++ resolved
@@ -1,10 +1,6 @@
 # Long-Term Memory - Prompt Engineer
 
-<<<<<<< HEAD
-Last Updated: 2025-01-27T16:20:00Z
-=======
 Last Updated: 2025-06-28T20:19:00Z
->>>>>>> cb4d76cd
 Created: 2025-01-18T12:45:00Z
 Role: prompt-engineer
 
@@ -199,24 +195,6 @@
 - Terminal status updates enable multi-window agent coordination
 - Emoji in terminal titles provide instant visual context switching
 
-### APM Slack Integration Learnings
-
-- **Setup Script Pattern**: Install dependencies before importing them to avoid module errors
-- **TDD for Infrastructure**: Always write tests for setup scripts, especially in clean environments
-- **Slack API Scopes**: Specific scopes required for each operation (users:read for user lookup, channels:write.invites for invitations)
-- **Bot Token vs App Token**: Need bot tokens (xoxb-) for channel operations, not app-level tokens (xapp-)
-- **Auto-Invitation Pattern**: Enhanced channel manager to automatically invite users to APM channels
-- **User Onboarding**: Slack channels don't appear in sidebar until user joins them - auto-invitation solves this
-
-### CrewAI Integration Analysis
-
-- Comprehensive research conducted on CrewAI framework for APM Slack integration
-- **Decision**: Rejected CrewAI adoption due to fundamental architecture misalignment
-- **Key conflicts**: Memory system incompatibility, token overhead, external dependencies
-- **APM philosophy**: Self-hosted, token-optimized, git-native workflows prioritized
-- **Alternative chosen**: APM-native Slack integration following existing agent patterns
-- **Lesson**: Always evaluate external tools against full framework context, not isolated features
-
 ### Prompt Optimization Insights
 
 - Discovered 70%+ token reduction possible while maintaining functionality
