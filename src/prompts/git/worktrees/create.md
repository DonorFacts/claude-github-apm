--- conflicted
+++ resolved
@@ -98,50 +98,24 @@
 # 5. Create worktree
 git worktree add "../worktrees/$BRANCH_NAME" "$BRANCH_NAME"
 
-<<<<<<< HEAD
-# 4. Create handover file for the new Claude instance
-# CRITICAL: The handover file MUST be created in BOTH locations:
-# - Main directory: apm/worktree-handovers/not-started/
-# - Worktree directory: ../worktrees/<branch>/apm/worktree-handovers/not-started/
-# This ensures the new agent can find it regardless of directory issues
-
+# 6. Create handover file for the new Claude instance
+# CRITICAL: The handover file MUST be created in BOTH locations to ensure the new agent can find it
 # Option A: Use the handover creation script (RECOMMENDED)
 echo "📖 Creating handover file in both locations..."
-./src/scripts/git-worktree/create-handover.sh "feature-123-description" "developer" "Brief purpose description"
+./src/scripts/git-worktree/create-handover.sh "$BRANCH_NAME" "developer" "Brief purpose description"
 echo "✅ Handover created! Edit the file to add specific details."
 
 # Option B: Manual creation (if script not available)
 # Read template first: src/prompts/git/worktrees/handover-template.md
 # Then create in BOTH locations:
-# mkdir -p apm/worktree-handovers/not-started
-# mkdir -p ../worktrees/feature-123-description/apm/worktree-handovers/not-started
-# HANDOVER_FILE="$(date +%Y_%m_%d)-feature-123-description.md"
+mkdir -p apm/worktree-handovers/not-started
+mkdir -p "../worktrees/$BRANCH_NAME/apm/worktree-handovers/not-started"
+HANDOVER_FILE="$(date +%Y_%m_%d)-$BRANCH_NAME.md"
+echo "📅 Using current date: $(date +%Y_%m_%d)"
 # Create content in both:
-# - apm/worktree-handovers/not-started/$HANDOVER_FILE
-# - ../worktrees/feature-123-description/apm/worktree-handovers/not-started/$HANDOVER_FILE
-=======
-# 6. Create handover file for the new Claude instance
-# CRITICAL: You MUST read src/prompts/git/worktrees/handover-template.md first
-# to understand role selection and handover structure
-echo "📖 Reading handover template for guidance..."
-# Read src/prompts/git/worktrees/handover-template.md
-
-# Generate handover file with TODAY'S date prefix at apm/worktree-handovers/not-started/YYYY_MM_DD-<branch>.md
-# IMPORTANT: Use the CURRENT date when creating the file (not any date from examples)
-mkdir -p apm/worktree-handovers/not-started
-HANDOVER_FILE="apm/worktree-handovers/not-started/$(date +%Y_%m_%d)-$BRANCH_NAME.md"
-echo "📅 Using current date: $(date +%Y_%m_%d)"
-
-# Create the handover file based on the template you just read
-# Key decisions:
-# - Choose appropriate agent role for the task type
-# - Include all relevant context from this session
-# - Include the GitHub issue number and link
-# - Specify clear next steps for the new agent
-echo "✍️  Creating handover file at $HANDOVER_FILE"
-# Generate content following the template structure
-# IMPORTANT: Include GitHub issue reference in the handover file
->>>>>>> e6d06368
+# - apm/worktree-handovers/not-started/$HANDOVER_FILE  
+# - ../worktrees/$BRANCH_NAME/apm/worktree-handovers/not-started/$HANDOVER_FILE
+# IMPORTANT: Include GitHub issue #$ISSUE_NUMBER reference in the handover file
 
 # 7. Open VS Code and install dependencies
 # This script works around Claude's cd limitation by using cwd option
@@ -191,11 +165,7 @@
 git add .
 git commit -m "feat: work in progress"
 
-<<<<<<< HEAD
-# 2. Then follow Section A steps 2-6 (switch to main, create worktree, create handover IN BOTH LOCATIONS, open VS Code, complete handoff)
-=======
 # 2. Then follow Section A steps 4-8 (switch to main, create worktree, handover, open VS Code, complete handoff)
->>>>>>> e6d06368
 ```
 
 ## Section C: Main Branch with My Changes
@@ -213,11 +183,7 @@
 git add .
 git commit -m "feat: initial work"
 
-<<<<<<< HEAD
-# 3. Then follow Section A steps 2-6 (switch to main, create worktree, create handover IN BOTH LOCATIONS, open VS Code, complete handoff)
-=======
 # 4. Then follow Section A steps 4-8 (switch to main, create worktree, handover, open VS Code, complete handoff)
->>>>>>> e6d06368
 ```
 
 ## Section D: Mixed Changes (Mine + Others)
@@ -248,11 +214,7 @@
 # 7. Continue with worktree creation
 git checkout main
 git stash pop  # Restore others' changes to main
-<<<<<<< HEAD
-# Then follow Section A steps 3-6 (create worktree, create handover IN BOTH LOCATIONS, open VS Code, complete handoff)
-=======
 # Then follow Section A steps 5-8 (create worktree, handover, open VS Code, complete handoff)
->>>>>>> e6d06368
 ```
 
 ## Section E: Only Others' Changes
@@ -270,13 +232,8 @@
 git checkout main
 git stash pop  # Restore others' changes
 
-<<<<<<< HEAD
-# Continue with worktree creation
-# Follow Section A steps 3-6 (create worktree, create handover IN BOTH LOCATIONS, open VS Code, complete handoff)
-=======
 # 3. Continue with worktree creation
 # Follow Section A steps 5-8 (create worktree, handover, open VS Code, complete handoff)
->>>>>>> e6d06368
 ```
 
 ## Post-Handoff Protocol
